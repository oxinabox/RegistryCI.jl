name = "RegistryCI"
uuid = "0c95cc5f-2f7e-43fe-82dd-79dbcba86b32"
authors = ["Dilum Aluthge <dilum@aluthge.com>", "Fredrik Ekre <ekrefredrik@gmail.com>"]
<<<<<<< HEAD
version = "1.3.0"
=======
version = "1.2.0"
>>>>>>> 7b8970c2

[deps]
Dates = "ade2ca70-3891-5945-98fb-dc099432e06a"
GitCommand = "49b5b516-ca3f-4003-a081-42bdcf55082d"
GitHub = "bc5e4493-9b4d-5f90-b8aa-2b2bcaad7a26"
HTTP = "cd3eb016-35fb-5094-929b-558a96fad6f3"
JSON = "682c06a0-de6a-54ab-a142-c8b1cf79cde6"
LibGit2 = "76f85450-5226-5b5a-8eaa-529ad045b433"
Pkg = "44cfe95a-1eb2-52ea-b672-e2afdf69b78f"
RegistryTools = "d1eb7eb1-105f-429d-abf5-b0f65cb9e2c4"
Test = "8dfed614-e22c-5e08-85e1-65c5234f0b40"
TimeZones = "f269a46b-ccf7-5d73-abea-4c690281aa53"

[compat]
GitCommand = "1"
GitHub = "5.1.1"
HTTP = "0.8"
JSON = "0.19, 0.20, 0.21"
RegistryTools = "1.2"
TimeZones = "1"
julia = "1.3"<|MERGE_RESOLUTION|>--- conflicted
+++ resolved
@@ -1,11 +1,7 @@
 name = "RegistryCI"
 uuid = "0c95cc5f-2f7e-43fe-82dd-79dbcba86b32"
 authors = ["Dilum Aluthge <dilum@aluthge.com>", "Fredrik Ekre <ekrefredrik@gmail.com>"]
-<<<<<<< HEAD
 version = "1.3.0"
-=======
-version = "1.2.0"
->>>>>>> 7b8970c2
 
 [deps]
 Dates = "ade2ca70-3891-5945-98fb-dc099432e06a"
